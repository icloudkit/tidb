--- conflicted
+++ resolved
@@ -1194,7 +1194,6 @@
 	wg.Wait()
 }
 
-<<<<<<< HEAD
 func (s *testSessionSuite) TestIssue620(c *C) {
 	store := newStore(c, s.dbName)
 	se := newSession(c, store, s.dbName)
@@ -1207,7 +1206,8 @@
 	mustExecSQL(c, se, "create table t3(id int, c int); insert into t3 values (2,2);")
 	mustExecSQL(c, se, "insert into t1(c) select * from t2; insert into t1 select * from t3;")
 	mustExecMatch(c, se, "select * from t1;", [][]interface{}{{1, 1}, {2, 2}})
-=======
+}
+
 func (s *testSessionSuite) TestRetryPreparedStmt(c *C) {
 	store := newStore(c, s.dbName)
 	se := newSession(c, store, s.dbName)
@@ -1233,7 +1233,6 @@
 	row, err := r.FirstRow()
 	c.Assert(err, IsNil)
 	match(c, row, 21)
->>>>>>> 58b04969
 }
 
 // Testcase for session
