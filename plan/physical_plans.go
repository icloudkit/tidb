--- conflicted
+++ resolved
@@ -208,11 +208,13 @@
 }
 
 // Copy implements the PhysicalPlan Copy interface.
-<<<<<<< HEAD
 func (p *NewUpdate) Copy() PhysicalPlan {
-=======
+	np := *p
+	return &np
+}
+
+// Copy implements the PhysicalPlan Copy interface.
 func (p *PhysicalDummyScan) Copy() PhysicalPlan {
->>>>>>> 0c539124
 	np := *p
 	return &np
 }