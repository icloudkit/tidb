// Copyright 2016 PingCAP, Inc.
//
// Licensed under the Apache License, Version 2.0 (the "License");
// you may not use this file except in compliance with the License.
// You may obtain a copy of the License at
//
//     http://www.apache.org/licenses/LICENSE-2.0
//
// Unless required by applicable law or agreed to in writing, software
// distributed under the License is distributed on an "AS IS" BASIS,
// See the License for the specific language governing permissions and
// limitations under the License.

package plan

import (
	"math"

	"github.com/pingcap/tidb/util/types"
)

// matchProperty implements PhysicalPlan matchProperty interface.
func (ts *PhysicalTableScan) matchProperty(prop requiredProperty, rowCounts []uint64, _ ...*physicalPlanInfo) *physicalPlanInfo {
	rowCount := float64(rowCounts[0])
	cost := rowCount * netWorkFactor
	if len(prop) == 0 {
		return &physicalPlanInfo{p: ts, cost: cost}
	}
	if len(prop) == 1 && ts.pkCol != nil && ts.pkCol == prop[0].col {
		sortedTs := *ts
		sortedTs.Desc = prop[0].desc
		return &physicalPlanInfo{p: &sortedTs, cost: cost}
	}
	return &physicalPlanInfo{p: ts, cost: math.MaxFloat64}
}

// matchProperty implements PhysicalPlan matchProperty interface.
func (is *PhysicalIndexScan) matchProperty(prop requiredProperty, rowCounts []uint64, _ ...*physicalPlanInfo) *physicalPlanInfo {
	rowCount := float64(rowCounts[0])
	// currently index read from kv 2 times.
	cost := rowCount * netWorkFactor
	if is.DoubleRead {
		cost *= 2
	}
	if len(prop) == 0 {
		return &physicalPlanInfo{p: is, cost: cost}
	}
	matched := 0
	allDesc, allAsc := true, true
	for i, indexCol := range is.Index.Columns {
		if indexCol.Length != types.UnspecifiedLength {
			break
		}
		if prop[matched].col.ColName.L != indexCol.Name.L {
			if matched == 0 && i < is.accessEqualCount {
				continue
			}
			break
		}
		if prop[matched].desc {
			allAsc = false
		} else {
			allDesc = false
		}
		matched++
		if matched == len(prop) {
			break
		}
	}
	if matched == len(prop) {
		sortedCost := cost + rowCount*math.Log2(rowCount)*cpuFactor
		if allDesc {
			sortedIs := *is
			sortedIs.Desc = true
			sortedIs.OutOfOrder = false
			return &physicalPlanInfo{p: &sortedIs, cost: sortedCost}
		}
		if allAsc {
			sortedIs := *is
			sortedIs.OutOfOrder = false
			return &physicalPlanInfo{p: &sortedIs, cost: sortedCost}
		}
	}
	return &physicalPlanInfo{p: is, cost: math.MaxFloat64}
}

// matchProperty implements PhysicalPlan matchProperty interface.
func (p *PhysicalHashSemiJoin) matchProperty(prop requiredProperty, _ []uint64, childPlanInfo ...*physicalPlanInfo) *physicalPlanInfo {
	lRes, rRes := childPlanInfo[0], childPlanInfo[1]
	np := *p
	np.SetChildren(lRes.p, rRes.p)
	cost := lRes.cost + rRes.cost
	return &physicalPlanInfo{p: &np, cost: cost}
}

// matchProperty implements PhysicalPlan matchProperty interface.
func (p *PhysicalApply) matchProperty(prop requiredProperty, rowCounts []uint64, childPlanInfo ...*physicalPlanInfo) *physicalPlanInfo {
	np := *p
	np.SetChildren(childPlanInfo[0].p)
	return &physicalPlanInfo{p: &np, cost: childPlanInfo[0].cost}
}

// matchProperty implements PhysicalPlan matchProperty interface.
func (p *PhysicalHashJoin) matchProperty(prop requiredProperty, rowCounts []uint64, childPlanInfo ...*physicalPlanInfo) *physicalPlanInfo {
	lRes, rRes := childPlanInfo[0], childPlanInfo[1]
	lCount, rCount := float64(rowCounts[0]), float64(rowCounts[1])
	np := *p
	np.SetChildren(lRes.p, rRes.p)
	cost := lRes.cost + rRes.cost
	if p.SmallTable == 1 {
		cost += lCount + memoryFactor*rCount
	} else {
		cost += rCount + memoryFactor*lCount
	}
	return &physicalPlanInfo{p: &np, cost: cost}
}

// matchProperty implements PhysicalPlan matchProperty interface.
func (p *NewUnion) matchProperty(prop requiredProperty, _ []uint64, childPlanInfo ...*physicalPlanInfo) *physicalPlanInfo {
	np := *p
	children := make([]Plan, 0, len(childPlanInfo))
	cost := float64(0)
	for _, res := range childPlanInfo {
		children = append(children, res.p)
		cost += res.cost
	}
	np.SetChildren(children...)
	return &physicalPlanInfo{p: &np, cost: cost}
}

// matchProperty implements PhysicalPlan matchProperty interface.
func (p *Selection) matchProperty(prop requiredProperty, rowCounts []uint64, childPlanInfo ...*physicalPlanInfo) *physicalPlanInfo {
	if len(childPlanInfo) == 0 {
		res := p.GetChildByIndex(0).(PhysicalPlan).matchProperty(prop, rowCounts)
		sel := *p
		sel.SetChildren(res.p)
		res.p = &sel
		return res
	}
	np := *p
	np.SetChildren(childPlanInfo[0].p)
	return &physicalPlanInfo{p: &np, cost: childPlanInfo[0].cost}
}

// matchProperty implements PhysicalPlan matchProperty interface.
func (p *Projection) matchProperty(_ requiredProperty, _ []uint64, childPlanInfo ...*physicalPlanInfo) *physicalPlanInfo {
	np := *p
	np.SetChildren(childPlanInfo[0].p)
	return &physicalPlanInfo{p: &np, cost: childPlanInfo[0].cost}
}

// matchProperty implements PhysicalPlan matchProperty interface.
func (p *MaxOneRow) matchProperty(_ requiredProperty, _ []uint64, _ ...*physicalPlanInfo) *physicalPlanInfo {
	panic("You can't call this function!")
}

// matchProperty implements PhysicalPlan matchProperty interface.
func (p *Exists) matchProperty(_ requiredProperty, _ []uint64, _ ...*physicalPlanInfo) *physicalPlanInfo {
	panic("You can't call this function!")
}

// matchProperty implements PhysicalPlan matchProperty interface.
func (p *Trim) matchProperty(_ requiredProperty, _ []uint64, _ ...*physicalPlanInfo) *physicalPlanInfo {
	panic("You can't call this function!")
}

// matchProperty implements PhysicalPlan matchProperty interface.
func (p *Aggregation) matchProperty(_ requiredProperty, _ []uint64, _ ...*physicalPlanInfo) *physicalPlanInfo {
	panic("You can't call this function!")
}

// matchProperty implements PhysicalPlan matchProperty interface.
func (p *Limit) matchProperty(_ requiredProperty, _ []uint64, _ ...*physicalPlanInfo) *physicalPlanInfo {
	panic("You can't call this function!")
}

// matchProperty implements PhysicalPlan matchProperty interface.
func (p *Distinct) matchProperty(_ requiredProperty, _ []uint64, _ ...*physicalPlanInfo) *physicalPlanInfo {
	panic("You can't call this function!")
}

// matchProperty implements PhysicalPlan matchProperty interface.
func (p *NewTableDual) matchProperty(_ requiredProperty, _ []uint64, _ ...*physicalPlanInfo) *physicalPlanInfo {
	panic("You can't call this function!")
}

// matchProperty implements PhysicalPlan matchProperty interface.
func (p *NewSort) matchProperty(_ requiredProperty, _ []uint64, _ ...*physicalPlanInfo) *physicalPlanInfo {
	panic("You can't call this function!")
}

// matchProperty implements PhysicalPlan matchProperty interface.
func (p *Insert) matchProperty(_ requiredProperty, _ []uint64, _ ...*physicalPlanInfo) *physicalPlanInfo {
	panic("You can't call this function!")
}

// matchProperty implements PhysicalPlan matchProperty interface.
func (p *SelectLock) matchProperty(_ requiredProperty, _ []uint64, _ ...*physicalPlanInfo) *physicalPlanInfo {
	panic("You can't call this function!")
}

// matchProperty implements PhysicalPlan matchProperty interface.
<<<<<<< HEAD
func (p *NewUpdate) matchProperty(_ requiredProperty, _ []uint64, _ ...*physicalPlanInfo) *physicalPlanInfo {
=======
func (p *PhysicalDummyScan) matchProperty(_ requiredProperty, _ []uint64, _ ...*physicalPlanInfo) *physicalPlanInfo {
>>>>>>> 0c539124
	panic("You can't call this function!")
}<|MERGE_RESOLUTION|>--- conflicted
+++ resolved
@@ -200,10 +200,11 @@
 }
 
 // matchProperty implements PhysicalPlan matchProperty interface.
-<<<<<<< HEAD
 func (p *NewUpdate) matchProperty(_ requiredProperty, _ []uint64, _ ...*physicalPlanInfo) *physicalPlanInfo {
-=======
+	panic("You can't call this function!")
+}
+
+// matchProperty implements PhysicalPlan matchProperty interface.
 func (p *PhysicalDummyScan) matchProperty(_ requiredProperty, _ []uint64, _ ...*physicalPlanInfo) *physicalPlanInfo {
->>>>>>> 0c539124
 	panic("You can't call this function!")
 }