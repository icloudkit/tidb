// Copyright 2015 PingCAP, Inc.
//
// Licensed under the Apache License, Version 2.0 (the "License");
// you may not use this file except in compliance with the License.
// You may obtain a copy of the License at
//
//     http://www.apache.org/licenses/LICENSE-2.0
//
// Unless required by applicable law or agreed to in writing, software
// distributed under the License is distributed on an "AS IS" BASIS,
// See the License for the specific language governing permissions and
// limitations under the License.

package plan

import (
	"fmt"
	"github.com/pingcap/tidb/ast"
	"github.com/pingcap/tidb/model"
)

// TableRange represents a range of row handle.
type TableRange struct {
	LowVal  int64
	HighVal int64
}

// TableScan represents a table scan plan.
type TableScan struct {
	basePlan

	Table  *model.TableInfo
	Desc   bool
	Ranges []TableRange

	// AccessConditions can be used to build index range.
	AccessConditions []ast.ExprNode

	// FilterConditions can be used to filter result.
	FilterConditions []ast.ExprNode
}

// Accept implements Plan Accept interface.
func (p *TableScan) Accept(v Visitor) (Plan, bool) {
	np, _ := v.Enter(p)
	return v.Leave(np)
}

// ShowDDL is for showing DDL information.
type ShowDDL struct {
	basePlan
}

// Accept implements Plan Accept interface.
func (p *ShowDDL) Accept(v Visitor) (Plan, bool) {
	np, _ := v.Enter(p)
	return v.Leave(np)
}

// CheckTable is for checking table data.
type CheckTable struct {
	basePlan

	Tables []*ast.TableName
}

// Accept implements Plan Accept interface.
func (p *CheckTable) Accept(v Visitor) (Plan, bool) {
	np, _ := v.Enter(p)
	return v.Leave(np)

}

type bound int

// Bound values.
const (
	MinNotNullVal bound = 0
	MaxVal        bound = 1
)

// String implements fmt.Stringer interface.
func (b bound) String() string {
	if b == MinNotNullVal {
		return "-inf"
	} else if b == MaxVal {
		return "+inf"
	}
	return ""
}

// IndexRange represents an index range to be scanned.
type IndexRange struct {
	LowVal      []interface{}
	LowExclude  bool
	HighVal     []interface{}
	HighExclude bool
}

// IsPoint returns if the index range is a point.
func (ir *IndexRange) IsPoint() bool {
	if len(ir.LowVal) != len(ir.HighVal) {
		return false
	}
	for i := range ir.LowVal {
		if ir.LowVal[i] != ir.HighVal[i] {
			return false
		}
	}
	return !ir.LowExclude && !ir.HighExclude
}

// IndexScan represents an index scan plan.
type IndexScan struct {
	basePlan

	// The index used.
	Index *model.IndexInfo

	// The table to lookup.
	Table *model.TableInfo

	// Ordered and non-overlapping ranges to be scanned.
	Ranges []*IndexRange

	// Desc indicates whether the index should be scanned in descending order.
	Desc bool

	// AccessConditions can be used to build index range.
	AccessConditions []ast.ExprNode

	// Number of leading equal access condition.
	// The offset of each equal condition correspond to the offset of index column.
	// For example, an index has column (a, b, c), condition is 'a = 0 and b = 0 and c > 0'
	// AccessEqualCount would be 2.
	AccessEqualCount int

	// FilterConditions can be used to filter result.
	FilterConditions []ast.ExprNode
}

// Accept implements Plan Accept interface.
func (p *IndexScan) Accept(v Visitor) (Plan, bool) {
	np, _ := v.Enter(p)
	return v.Leave(np)
}

// JoinOuter represents outer join plan.
type JoinOuter struct {
	basePlan

	Outer Plan
	Inner Plan
}

// Accept implements Plan interface.
func (p *JoinOuter) Accept(v Visitor) (Plan, bool) {
	np, skip := v.Enter(p)
	if skip {
		v.Leave(np)
	}
	p = np.(*JoinOuter)
	var ok bool
	p.Outer, ok = p.Outer.Accept(v)
	if !ok {
		return p, false
	}
	p.Inner, ok = p.Inner.Accept(v)
	if !ok {
		return p, false
	}
	return v.Leave(p)
}

// JoinInner represents inner join plan.
type JoinInner struct {
	basePlan

	Inners     []Plan
	Conditions []ast.ExprNode
}

func (p *JoinInner) String() string {
	return fmt.Sprintf("JoinInner()")
}

// Accept implements Plan interface.
func (p *JoinInner) Accept(v Visitor) (Plan, bool) {
	np, skip := v.Enter(p)
	if skip {
		v.Leave(np)
	}
	p = np.(*JoinInner)
	for i, in := range p.Inners {
		x, ok := in.Accept(v)
		if !ok {
			return p, false
		}
		p.Inners[i] = x
	}
	return v.Leave(p)
}

// SelectLock represents a select lock plan.
type SelectLock struct {
	planWithSrc

	Lock ast.SelectLockType
}

// Accept implements Plan Accept interface.
func (p *SelectLock) Accept(v Visitor) (Plan, bool) {
	np, skip := v.Enter(p)
	if skip {
		v.Leave(np)
	}
	p = np.(*SelectLock)
	var ok bool
	p.src, ok = p.src.Accept(v)
	if !ok {
		return p, false
	}
	return v.Leave(p)
}

// SetLimit implements Plan SetLimit interface.
func (p *SelectLock) SetLimit(limit float64) {
	p.limit = limit
	p.src.SetLimit(p.limit)
}

// SelectFields represents a select fields plan.
type SelectFields struct {
	planWithSrc
}

// Accept implements Plan Accept interface.
func (p *SelectFields) Accept(v Visitor) (Plan, bool) {
	np, skip := v.Enter(p)
	if skip {
		v.Leave(np)
	}
	p = np.(*SelectFields)
	if p.src != nil {
		var ok bool
		p.src, ok = p.src.Accept(v)
		if !ok {
			return p, false
		}
	}
	return v.Leave(p)
}

// SetLimit implements Plan SetLimit interface.
func (p *SelectFields) SetLimit(limit float64) {
	p.limit = limit
	if p.src != nil {
		p.src.SetLimit(limit)
	}
}

// Sort represents a sorting plan.
type Sort struct {
	planWithSrc

	ByItems []*ast.ByItem
}

// Accept implements Plan Accept interface.
func (p *Sort) Accept(v Visitor) (Plan, bool) {
	np, skip := v.Enter(p)
	if skip {
		v.Leave(np)
	}
	p = np.(*Sort)
	var ok bool
	p.src, ok = p.src.Accept(v)
	if !ok {
		return p, false
	}
	return v.Leave(p)
}

// SetLimit implements Plan SetLimit interface.
// It set the Src limit only if it is bypassed.
// Bypass has to be determined before this get called.
func (p *Sort) SetLimit(limit float64) {
	p.limit = limit
}

// Limit represents offset and limit plan.
type Limit struct {
	planWithSrc

	Offset uint64
	Count  uint64
}

// Accept implements Plan Accept interface.
func (p *Limit) Accept(v Visitor) (Plan, bool) {
	np, skip := v.Enter(p)
	if skip {
		v.Leave(np)
	}
	p = np.(*Limit)
	var ok bool
	p.src, ok = p.src.Accept(v)
	if !ok {
		return p, false
	}
	return v.Leave(p)
}

// SetLimit implements Plan SetLimit interface.
// As Limit itself determine the real limit,
// We just ignore the input, and set the real limit.
func (p *Limit) SetLimit(limit float64) {
	p.limit = float64(p.Offset + p.Count)
	p.src.SetLimit(p.limit)
}

// Prepare represents prepare plan.
type Prepare struct {
	basePlan

	Name    string
	SQLText string
}

// Accept implements Plan Accept interface.
func (p *Prepare) Accept(v Visitor) (Plan, bool) {
	np, skip := v.Enter(p)
	if skip {
		v.Leave(np)
	}
	p = np.(*Prepare)
	return v.Leave(p)
}

// Execute represents prepare plan.
type Execute struct {
	basePlan

	Name      string
	UsingVars []ast.ExprNode
	ID        uint32
}

// Accept implements Plan Accept interface.
func (p *Execute) Accept(v Visitor) (Plan, bool) {
	np, skip := v.Enter(p)
	if skip {
		v.Leave(np)
	}
	p = np.(*Execute)
	return v.Leave(p)
}

// Deallocate represents deallocate plan.
type Deallocate struct {
	basePlan

	Name string
}

// Accept implements Plan Accept interface.
func (p *Deallocate) Accept(v Visitor) (Plan, bool) {
	np, skip := v.Enter(p)
	if skip {
		v.Leave(np)
	}
	p = np.(*Deallocate)
	return v.Leave(p)
}

// Aggregate represents a select fields plan.
type Aggregate struct {
	planWithSrc
	AggFuncs     []*ast.AggregateFuncExpr
	GroupByItems []*ast.ByItem
}

// Accept implements Plan Accept interface.
func (p *Aggregate) Accept(v Visitor) (Plan, bool) {
	np, skip := v.Enter(p)
	if skip {
		v.Leave(np)
	}
	p = np.(*Aggregate)
	if p.src != nil {
		var ok bool
		p.src, ok = p.src.Accept(v)
		if !ok {
			return p, false
		}
	}
	return v.Leave(p)
}

// SetLimit implements Plan SetLimit interface.
func (p *Aggregate) SetLimit(limit float64) {
	p.limit = limit
	if p.src != nil {
		p.src.SetLimit(limit)
	}
}

// Having represents a having plan.
// The having plan should after aggregate plan.
type Having struct {
	planWithSrc

	// Originally the WHERE or ON condition is parsed into a single expression,
	// but after we converted to CNF(Conjunctive normal form), it can be
	// split into a list of AND conditions.
	Conditions []ast.ExprNode
}

// Accept implements Plan Accept interface.
func (p *Having) Accept(v Visitor) (Plan, bool) {
	np, skip := v.Enter(p)
	if skip {
		v.Leave(np)
	}
	p = np.(*Having)
	var ok bool
	p.src, ok = p.src.Accept(v)
	if !ok {
		return p, false
	}
	return v.Leave(p)
}

// SetLimit implements Plan SetLimit interface.
func (p *Having) SetLimit(limit float64) {
	p.limit = limit
	// We assume 50% of the src row is filtered out.
	p.src.SetLimit(limit * 2)
}

<<<<<<< HEAD
// Update represents an update plan.
type Update struct {
	basePlan

	OrderedList []*ast.Assignment // OrderedList has the same offset as TablePlan's result fields.
	SelectPlan  Plan
}

// Accept implements Plan Accept interface.
func (p *Update) Accept(v Visitor) (Plan, bool) {
=======
// Filter represents a plan that filter srcplan result.
type Filter struct {
	planWithSrc

	// Originally the WHERE or ON condition is parsed into a single expression,
	// but after we converted to CNF(Conjunctive normal form), it can be
	// split into a list of AND conditions.
	Conditions []ast.ExprNode
}

// Accept implements Plan Accept interface.
func (p *Filter) Accept(v Visitor) (Plan, bool) {
>>>>>>> 914d045e
	np, skip := v.Enter(p)
	if skip {
		v.Leave(np)
	}
<<<<<<< HEAD
	p = np.(*Update)
	var ok bool
	p.SelectPlan, ok = p.SelectPlan.Accept(v)
=======
	p = np.(*Filter)
	var ok bool
	p.src, ok = p.src.Accept(v)
>>>>>>> 914d045e
	if !ok {
		return p, false
	}
	return v.Leave(p)
<<<<<<< HEAD
=======
}

// SetLimit implements Plan SetLimit interface.
func (p *Filter) SetLimit(limit float64) {
	p.limit = limit
	// We assume 50% of the src row is filtered out.
	p.src.SetLimit(limit * 2)
>>>>>>> 914d045e
}<|MERGE_RESOLUTION|>--- conflicted
+++ resolved
@@ -438,7 +438,6 @@
 	p.src.SetLimit(limit * 2)
 }
 
-<<<<<<< HEAD
 // Update represents an update plan.
 type Update struct {
 	basePlan
@@ -449,7 +448,19 @@
 
 // Accept implements Plan Accept interface.
 func (p *Update) Accept(v Visitor) (Plan, bool) {
-=======
+	np, skip := v.Enter(p)
+	if skip {
+		v.Leave(np)
+	}
+	p = np.(*Update)
+	var ok bool
+	p.SelectPlan, ok = p.SelectPlan.Accept(v)
+	if !ok {
+		return p, false
+	}
+	return v.Leave(p)
+}
+
 // Filter represents a plan that filter srcplan result.
 type Filter struct {
 	planWithSrc
@@ -462,26 +473,17 @@
 
 // Accept implements Plan Accept interface.
 func (p *Filter) Accept(v Visitor) (Plan, bool) {
->>>>>>> 914d045e
-	np, skip := v.Enter(p)
-	if skip {
-		v.Leave(np)
-	}
-<<<<<<< HEAD
-	p = np.(*Update)
-	var ok bool
-	p.SelectPlan, ok = p.SelectPlan.Accept(v)
-=======
+	np, skip := v.Enter(p)
+	if skip {
+		v.Leave(np)
+	}
 	p = np.(*Filter)
 	var ok bool
 	p.src, ok = p.src.Accept(v)
->>>>>>> 914d045e
-	if !ok {
-		return p, false
-	}
-	return v.Leave(p)
-<<<<<<< HEAD
-=======
+	if !ok {
+		return p, false
+	}
+	return v.Leave(p)
 }
 
 // SetLimit implements Plan SetLimit interface.
@@ -489,5 +491,4 @@
 	p.limit = limit
 	// We assume 50% of the src row is filtered out.
 	p.src.SetLimit(limit * 2)
->>>>>>> 914d045e
 }