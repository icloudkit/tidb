--- conflicted
+++ resolved
@@ -42,19 +42,11 @@
 }
 
 // NewUnionStore builds a new UnionStore.
-<<<<<<< HEAD
-func NewUnionStore(snapshot Snapshot) UnionStore {
-	buffer := p.Get().(MemBuffer)
-	return UnionStore{
-		WBuffer:  buffer,
-		Snapshot: NewCacheSnapshot(snapshot),
-=======
 func NewUnionStore(snapshot Snapshot, opts Options) UnionStore {
 	buffer := p.Get().(MemBuffer)
 	return UnionStore{
 		WBuffer:  buffer,
 		Snapshot: NewCacheSnapshot(snapshot, opts),
->>>>>>> ee1d1d47
 	}
 }
 
